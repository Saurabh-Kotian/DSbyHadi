{
  "nbformat": 4,
  "nbformat_minor": 0,
  "metadata": {
    "colab": {
      "name": "clickbait-transfer-learning.ipynb",
      "provenance": [],
      "collapsed_sections": [],
      "include_colab_link": true
    },
    "kernelspec": {
      "name": "python3",
      "display_name": "Python 3"
    }
  },
  "cells": [
    {
      "cell_type": "markdown",
      "metadata": {
        "id": "view-in-github",
        "colab_type": "text"
      },
      "source": [
        "<a href=\"https://colab.research.google.com/github/hminooei/DSbyHadi/blob/master/clickbait_transfer_learning.ipynb\" target=\"_parent\"><img src=\"https://colab.research.google.com/assets/colab-badge.svg\" alt=\"Open In Colab\"/></a>"
      ]
    },
    {
      "cell_type": "code",
      "metadata": {
        "id": "CRMHZxVoDefX",
        "colab_type": "code",
        "colab": {}
      },
      "source": [
        "import pandas as pd\n",
        "import numpy as np\n",
        "import warnings\n",
        "\n",
        "from sklearn import metrics\n",
        "from sklearn.feature_extraction.text import CountVectorizer\n",
        "from sklearn.feature_extraction.text import TfidfTransformer\n",
        "from sklearn.pipeline import Pipeline\n",
        "from sklearn.linear_model import LogisticRegression\n",
        "from sklearn.model_selection import train_test_split\n",
        "\n",
        "import tensorflow as tf\n",
        "import tensorflow_hub as hub"
      ],
      "execution_count": 0,
      "outputs": []
    },
    {
      "cell_type": "markdown",
      "metadata": {
        "id": "t6NhLifdyVyr",
        "colab_type": "text"
      },
      "source": [
        "The dataset is on Kaggle https://www.kaggle.com/amananandrai/clickbait-dataset however you can downloaded the file directly from the link below."
      ]
    },
    {
      "cell_type": "code",
      "metadata": {
        "id": "VB3BqE_vHTRe",
        "colab_type": "code",
        "colab": {
          "base_uri": "https://localhost:8080/",
          "height": 34
        },
        "outputId": "dafd5cb1-1e1c-424b-e2f9-881493d9a4c8"
      },
      "source": [
        "df = pd.read_csv(\"https://raw.github.com/hminooei/DSbyHadi/master/data/clickbait_data.csv.zip\")\n",
        "df.shape"
      ],
      "execution_count": 2,
      "outputs": [
        {
          "output_type": "execute_result",
          "data": {
            "text/plain": [
              "(32000, 2)"
            ]
          },
          "metadata": {
            "tags": []
          },
          "execution_count": 2
        }
      ]
    },
    {
      "cell_type": "code",
      "metadata": {
        "id": "9LaqhWZ-akj2",
        "colab_type": "code",
        "outputId": "d92c932a-d11c-40fb-b05d-73e44ea8d1fa",
        "colab": {
          "base_uri": "https://localhost:8080/",
          "height": 136
        }
      },
      "source": [
        "pd.set_option('display.max_colwidth', 100)\n",
        "df.head(3)"
      ],
      "execution_count": 3,
      "outputs": [
        {
          "output_type": "execute_result",
          "data": {
            "text/html": [
              "<div>\n",
              "<style scoped>\n",
              "    .dataframe tbody tr th:only-of-type {\n",
              "        vertical-align: middle;\n",
              "    }\n",
              "\n",
              "    .dataframe tbody tr th {\n",
              "        vertical-align: top;\n",
              "    }\n",
              "\n",
              "    .dataframe thead th {\n",
              "        text-align: right;\n",
              "    }\n",
              "</style>\n",
              "<table border=\"1\" class=\"dataframe\">\n",
              "  <thead>\n",
              "    <tr style=\"text-align: right;\">\n",
              "      <th></th>\n",
              "      <th>headline</th>\n",
              "      <th>clickbait</th>\n",
              "    </tr>\n",
              "  </thead>\n",
              "  <tbody>\n",
              "    <tr>\n",
              "      <th>0</th>\n",
              "      <td>Should I Get Bings</td>\n",
              "      <td>1</td>\n",
              "    </tr>\n",
              "    <tr>\n",
              "      <th>1</th>\n",
              "      <td>Which TV Female Friend Group Do You Belong In</td>\n",
              "      <td>1</td>\n",
              "    </tr>\n",
              "    <tr>\n",
              "      <th>2</th>\n",
              "      <td>The New \"Star Wars: The Force Awakens\" Trailer Is Here To Give You Chills</td>\n",
              "      <td>1</td>\n",
              "    </tr>\n",
              "  </tbody>\n",
              "</table>\n",
              "</div>"
            ],
            "text/plain": [
              "                                                                    headline  clickbait\n",
              "0                                                         Should I Get Bings          1\n",
              "1                              Which TV Female Friend Group Do You Belong In          1\n",
              "2  The New \"Star Wars: The Force Awakens\" Trailer Is Here To Give You Chills          1"
            ]
          },
          "metadata": {
            "tags": []
          },
          "execution_count": 3
        }
      ]
    },
    {
      "cell_type": "code",
      "metadata": {
        "id": "KomhXhbUWW6m",
        "colab_type": "code",
        "outputId": "bf725b75-ee8e-45e0-e479-8f6369087454",
        "colab": {
          "base_uri": "https://localhost:8080/",
          "height": 278
        }
      },
      "source": [
        "import matplotlib.pyplot as plt\n",
        "\n",
        "percentages = round(df[\"clickbait\"].value_counts()*100/len(df), 1)\n",
        "percentages.plot(kind=\"bar\", title=\"labels' distribution\")\n",
        "\n",
        "plt.show()"
      ],
      "execution_count": 4,
      "outputs": [
        {
          "output_type": "display_data",
          "data": {
            "image/png": "iVBORw0KGgoAAAANSUhEUgAAAXAAAAEFCAYAAAD69rxNAAAABHNCSVQICAgIfAhkiAAAAAlwSFlzAAALEgAACxIB0t1+/AAAADh0RVh0U29mdHdhcmUAbWF0cGxvdGxpYiB2ZXJzaW9uMy4yLjEsIGh0dHA6Ly9tYXRwbG90bGliLm9yZy+j8jraAAAPGElEQVR4nO3df5DcdX3H8efLROoPVMScMRAwKlgb24rtFaXaqYJWRKehLWW0SFNFU1qZ0bZaUcdprVagnanawRFTYcxUBRkshcEZLY1E66hIUGrFaEOZRIhADkgGsY4l+O4f+42sy112c7d3xyc8HzPM7X6/n/1+33tz82Tzvb27VBWSpPY8YrEHkCTNjgGXpEYZcElqlAGXpEYZcElqlAGXpEYZcI0sybYkLxlxbSU5apbnmfVj93HMn86e5B1JPjrGY9+b5Ond7Y8lee8Yj31BkneN63g6sBhwNSnJi5Jsms1jq+p9VfX6Ec6xKcnQdVV1cFXdPJtZBs73R0m+NHDsM6vqPXM9tg5MBlyapSRLF3sGPbwZcM1KkmOTfCXJ7iS3JTk/yUEDy05KcnOSO5P8fZJH9D3+dUm2JNmV5HNJnjrDeU5K8u0kP0iyI8lbRpzv9CTbk9yV5J0D+/46yce7249K8vFu3e4k1yVZnuRvgd8Azu8ukZzfra8kb0yyFdjat63/ks+yJFd3M39h73NLsqpbu7Rvlk1JXp/kF4ALgOO68+3u9v/MJZkkb0hyU5K7k1yZ5LC+fZXkzCRbu+fyoSQZ5fOlNhlwzdb9wJ8By4DjgBOAPx1Y8zvAJPArwBrgdQBJ1gDvAH4XmAD+A7h4hvNcCPxxVT0O+EXg8wBVtamqXjTdA5KsBj4MnA4cBjwJWDnD8dcCTwCO6NadCfyoqt7ZzXVWd4nkrL7HnAw8D1g9wzFPA95D73NzA/CJGdb9VFVt6c79le58h0zzvI4HzgFOBVYA24FLBpa9Evg14Je7dS8bdm61y4BrVqrq+qr6alXtqaptwEeA3xxYdl5V3V1V3wM+ALy6234mcE5VbamqPcD7gGNmeBV+H7A6yeOraldVfX2E8U4BrqqqL1bVj4F3AT+ZYe199MJ9VFXd3z2ve4Yc/5zuef1ohv2f6Tv3O+m9qj5ihLmHOQ24qKq+3h377d2xV/WtObeqdnef82uAY8ZwXj1EGXDNSpJnJrkqye1J7qEX4WUDy27pu72d3qthgKcCH+z+mb8buBsIcPg0p/o94CRge3c54rgRxjus/9xV9UPgrhnW/jPwOeCSJN9P8ndJHjnk+LeMur+q7qX3/A6befnIDqP3eew/9l387Oft9r7b/wscPIbz6iHKgGu2Pgx8Bzi6qh5P75LI4PXW/ledRwLf727fQu+yyCF9/z26qr48eJKquq6q1gBPBv4VuHSE2W7rP3eSx9B7lf0gVXVfVb27qlYDv07vEsQf7t09w/GH/QrP/nMfDBxK77n/sNv8mL61T9mP436f3v/89h77sfSe144hj9MByoBrth4H3APcm+RZwJ9Ms+atSZ7YXT54E/CpbvsFwNuTPBsgyROS/P7gg5MclOS0JE+oqvu68810KaTfZcArk7yw+8bq3zDD13qSFyf5pSRLuuPf13eOO4Cnj3C+QSf1nfs9wFer6paqmqIX29ckWZLkdcAz+h53B7Bymm8G73Ux8NokxyT5OXr/6rm2u4SlhyEDrtl6C/AHwA+Af+KBOPe7Arie3jfyPkPvG5JU1eXAefQuW9wDfAt4+QznOR3Y1q07k9514H2qqhuBNwKfpPdqfBdw6wzLn0Iv+PcAW4Av0LusAvBB4JTunTL/OOy8fT4J/BW9Sye/Crymb98bgLfSu/TxbKD/Xx2fB24Ebk9y5zTP69/pXc//dPe8ngG8aj/m0gEm/kEHSWqTr8AlqVEGXJIaZcAlqVEGXJIaZcAlqVEL+tvUli1bVqtWrVrIU0pS866//vo7q2picPuCBnzVqlVs3rx5IU8pSc1Lsn267V5CkaRGGXBJapQBl6RGGXBJapQBl6RGjfQulCTb6P3WufuBPVU1meRQer+BbhWwDTi1qnbNz5iSpEH78wr8xVV1TFVNdvfPBjZW1dHAxu6+JGmBzOUSyhpgQ3d7A70/9CpJWiCj/iBPAf+WpICPVNV6YHlV3dbtvx1YPt0Dk6wD1gEceeSRcxx3Yaw6+zOLPcIBY9u5r1jsEQ4ofm2OV+tfn6MG/IVVtSPJk4Grk3ynf2dVVRf3B+livx5gcnLSvx4hSWMy0iWUqtrRfdwJXA4cC9yRZAVA93HnfA0pSXqwoQFP8tgkj9t7G/gten/D8EpgbbdsLb2/fyhJWiCjXEJZDlyeZO/6T1bVZ5NcB1ya5AxgO3Dq/I0pSRo0NOBVdTPwnGm23wWcMB9DSZKG8ycxJalRBlySGmXAJalRBlySGmXAJalRBlySGmXAJalRBlySGmXAJalRBlySGmXAJalRBlySGmXAJalRBlySGmXAJalRBlySGmXAJalRBlySGmXAJalRBlySGmXAJalRBlySGmXAJalRBlySGmXAJalRBlySGmXAJalRBlySGmXAJalRBlySGmXAJalRBlySGjVywJMsSfKNJFd195+W5NokNyX5VJKD5m9MSdKg/XkF/iZgS9/984D3V9VRwC7gjHEOJknat5ECnmQl8Argo939AMcDl3VLNgAnz8eAkqTpjfoK/APAXwI/6e4/CdhdVXu6+7cCh495NknSPgwNeJJXAjur6vrZnCDJuiSbk2yempqazSEkSdMY5RX4C4DfTrINuITepZMPAockWdqtWQnsmO7BVbW+qiaranJiYmIMI0uSYISAV9Xbq2plVa0CXgV8vqpOA64BTumWrQWumLcpJUkPMpf3gb8N+PMkN9G7Jn7heEaSJI1i6fAlD6iqTcCm7vbNwLHjH0mSNAp/ElOSGmXAJalRBlySGmXAJalRBlySGmXAJalRBlySGmXAJalRBlySGmXAJalRBlySGmXAJalRBlySGmXAJalRBlySGmXAJalRBlySGmXAJalRBlySGmXAJalRBlySGmXAJalRBlySGmXAJalRBlySGmXAJalRBlySGmXAJalRBlySGmXAJalRBlySGmXAJalRQwOe5FFJvpbkP5PcmOTd3fanJbk2yU1JPpXkoPkfV5K01yivwH8MHF9VzwGOAU5M8nzgPOD9VXUUsAs4Y/7GlCQNGhrw6rm3u/vI7r8Cjgcu67ZvAE6elwklSdMa6Rp4kiVJbgB2AlcD/wPsrqo93ZJbgcPnZ0RJ0nRGCnhV3V9VxwArgWOBZ416giTrkmxOsnlqamqWY0qSBu3Xu1CqajdwDXAccEiSpd2ulcCOGR6zvqomq2pyYmJiTsNKkh4wyrtQJpIc0t1+NPBSYAu9kJ/SLVsLXDFfQ0qSHmzp8CWsADYkWUIv+JdW1VVJvg1ckuS9wDeAC+dxTknSgKEBr6pvAs+dZvvN9K6HS5IWgT+JKUmNMuCS1CgDLkmNMuCS1CgDLkmNMuCS1CgDLkmNMuCS1CgDLkmNMuCS1CgDLkmNMuCS1CgDLkmNMuCS1CgDLkmNMuCS1CgDLkmNMuCS1CgDLkmNMuCS1CgDLkmNMuCS1CgDLkmNMuCS1CgDLkmNMuCS1CgDLkmNMuCS1CgDLkmNMuCS1CgDLkmNMuCS1CgDLkmNGhrwJEckuSbJt5PcmORN3fZDk1ydZGv38YnzP64kaa9RXoHvAf6iqlYDzwfemGQ1cDawsaqOBjZ29yVJC2RowKvqtqr6enf7B8AW4HBgDbChW7YBOHm+hpQkPdh+XQNPsgp4LnAtsLyqbut23Q4sH+tkkqR9GjngSQ4GPg28uaru6d9XVQXUDI9bl2Rzks1TU1NzGlaS9ICRAp7kkfTi/Ymq+pdu8x1JVnT7VwA7p3tsVa2vqsmqmpyYmBjHzJIkRnsXSoALgS1V9Q99u64E1na31wJXjH88SdJMlo6w5gXA6cB/Jbmh2/YO4Fzg0iRnANuBU+dnREnSdIYGvKq+BGSG3SeMdxxJ0qj8SUxJapQBl6RGGXBJapQBl6RGGXBJapQBl6RGGXBJapQBl6RGGXBJapQBl6RGGXBJapQBl6RGGXBJapQBl6RGGXBJapQBl6RGGXBJapQBl6RGGXBJapQBl6RGGXBJapQBl6RGGXBJapQBl6RGGXBJapQBl6RGGXBJapQBl6RGGXBJapQBl6RGGXBJapQBl6RGDQ14kouS7Ezyrb5thya5OsnW7uMT53dMSdKgUV6Bfww4cWDb2cDGqjoa2NjdlyQtoKEBr6ovAncPbF4DbOhubwBOHvNckqQhZnsNfHlV3dbdvh1YPqZ5JEkjmvM3MauqgJppf5J1STYn2Tw1NTXX00mSOrMN+B1JVgB0H3fOtLCq1lfVZFVNTkxMzPJ0kqRBsw34lcDa7vZa4IrxjCNJGtUobyO8GPgK8PNJbk1yBnAu8NIkW4GXdPclSQto6bAFVfXqGXadMOZZJEn7wZ/ElKRGGXBJapQBl6RGGXBJapQBl6RGGXBJapQBl6RGGXBJapQBl6RGGXBJapQBl6RGGXBJapQBl6RGGXBJapQBl6RGGXBJapQBl6RGGXBJapQBl6RGGXBJapQBl6RGGXBJapQBl6RGGXBJapQBl6RGGXBJapQBl6RGGXBJapQBl6RGGXBJapQBl6RGGXBJapQBl6RGzSngSU5M8t0kNyU5e1xDSZKGm3XAkywBPgS8HFgNvDrJ6nENJknat7m8Aj8WuKmqbq6q/wMuAdaMZyxJ0jBL5/DYw4Fb+u7fCjxvcFGSdcC67u69Sb47h3PqZy0D7lzsIfYl5y32BFokD/mvTWjq6/Op022cS8BHUlXrgfXzfZ6HoySbq2pyseeQBvm1uTDmcgllB3BE3/2V3TZJ0gKYS8CvA45O8rQkBwGvAq4cz1iSpGFmfQmlqvYkOQv4HLAEuKiqbhzbZBqFl6b0UOXX5gJIVS32DJKkWfAnMSWpUQZckhplwCWpUfP+PnCNR5Jn0ftJ18O7TTuAK6tqy+JNJWkx+Qq8AUneRu9XFQT4WvdfgIv9JWJ6KEvy2sWe4UDmu1AakOS/gWdX1X0D2w8CbqyqoxdnMmnfknyvqo5c7DkOVF5CacNPgMOA7QPbV3T7pEWT5Jsz7QKWL+QsDzcGvA1vBjYm2coDv0DsSOAo4KxFm0rqWQ68DNg1sD3Alxd+nIcPA96AqvpskmfS+xW+/d/EvK6q7l+8ySQArgIOrqobBnck2bTw4zx8eA1ckhrlu1AkqVEGXJIaZcAlqVEGXJIaZcAlqVH/D9OPmIuygM8YAAAAAElFTkSuQmCC\n",
            "text/plain": [
              "<Figure size 432x288 with 1 Axes>"
            ]
          },
          "metadata": {
            "tags": [],
            "needs_background": "light"
          }
        }
      ]
    },
    {
      "cell_type": "markdown",
      "metadata": {
        "id": "dGQqz906XEgU",
        "colab_type": "text"
      },
      "source": [
        "So the labels are equaly distributed."
      ]
    },
    {
      "cell_type": "code",
      "metadata": {
        "id": "FOiEQkAKWW9i",
        "colab_type": "code",
        "colab": {}
      },
      "source": [
        "text_train_val, text_test, label_train_val, label_test = train_test_split(\n",
        "    df[\"headline\"], \n",
        "    df[\"clickbait\"], \n",
        "    test_size=0.25, \n",
        "    stratify=df[\"clickbait\"], \n",
        "    random_state=9)\n",
        "\n",
        "# Split the train_val dataset to train and validation separete portions.\n",
        "text_train, text_val, label_train, label_val = train_test_split(\n",
        "    text_train_val,\n",
        "    label_train_val, \n",
        "    test_size=0.2, \n",
        "    random_state=9)"
      ],
      "execution_count": 0,
      "outputs": []
    },
    {
      "cell_type": "code",
      "metadata": {
        "id": "OIt7QX9IXFa7",
        "colab_type": "code",
        "outputId": "32fb2ba4-4557-400b-8287-ddee4f85ac5b",
        "colab": {
          "base_uri": "https://localhost:8080/",
          "height": 34
        }
      },
      "source": [
        "print(text_train.shape, text_val.shape, label_test.shape)"
      ],
      "execution_count": 6,
      "outputs": [
        {
          "output_type": "stream",
          "text": [
            "(19200,) (4800,) (8000,)\n"
          ],
          "name": "stdout"
        }
      ]
    },
    {
      "cell_type": "markdown",
      "metadata": {
        "id": "Npn4JttXysAN",
        "colab_type": "text"
      },
      "source": [
        "Read the USE pretrained network and add an output layer at the end, then, fine-tune the weights of the new network."
      ]
    },
    {
      "cell_type": "code",
      "metadata": {
        "id": "pMEgnOy6A76o",
        "colab_type": "code",
        "outputId": "7de4cefc-4011-4e85-b50f-8629492a9972",
        "colab": {
          "base_uri": "https://localhost:8080/",
          "height": 252
        }
      },
      "source": [
        "input = tf.keras.layers.Input(shape=[], dtype=tf.string)\n",
        "use = hub.KerasLayer(\"https://tfhub.dev/google/universal-sentence-encoder/4\", trainable=True)(input)\n",
        "output = tf.keras.layers.Dense(1, activation=\"sigmoid\")(use)\n",
        "model = tf.keras.models.Model(input, output)\n",
        "\n",
        "model.summary()"
      ],
      "execution_count": 7,
      "outputs": [
        {
          "output_type": "stream",
          "text": [
            "Model: \"model\"\n",
            "_________________________________________________________________\n",
            "Layer (type)                 Output Shape              Param #   \n",
            "=================================================================\n",
            "input_1 (InputLayer)         [(None,)]                 0         \n",
            "_________________________________________________________________\n",
            "keras_layer (KerasLayer)     (None, 512)               256797824 \n",
            "_________________________________________________________________\n",
            "dense (Dense)                (None, 1)                 513       \n",
            "=================================================================\n",
            "Total params: 256,798,337\n",
            "Trainable params: 256,798,337\n",
            "Non-trainable params: 0\n",
            "_________________________________________________________________\n"
          ],
          "name": "stdout"
        }
      ]
    },
    {
      "cell_type": "code",
      "metadata": {
        "id": "3dXQJXT-amXA",
        "colab_type": "code",
        "colab": {}
      },
      "source": [
        "model.compile(optimizer=\"adam\", \n",
        "              loss=\"binary_crossentropy\", \n",
        "              metrics=[\"accuracy\"])"
      ],
      "execution_count": 0,
      "outputs": []
    },
    {
      "cell_type": "markdown",
      "metadata": {
        "id": "3Kx3iXVAykQ2",
        "colab_type": "text"
      },
      "source": [
        "So let's fine-tune the USE weights.."
      ]
    },
    {
      "cell_type": "code",
      "metadata": {
        "id": "M3xpXCYSbThq",
        "colab_type": "code",
        "outputId": "5cd5505c-67ad-42cf-b2dc-ff47ad7e6a59",
        "colab": {
          "base_uri": "https://localhost:8080/",
          "height": 84
        }
      },
      "source": [
        "%%time\n",
        "model.fit(text_train, \n",
        "          label_train,\n",
        "          epochs=1,\n",
        "          validation_data=(text_val, label_val),\n",
        "          verbose=2)"
      ],
      "execution_count": 11,
      "outputs": [
        {
          "output_type": "stream",
          "text": [
            "600/600 - 1389s - loss: 0.1001 - accuracy: 0.9740 - val_loss: 0.0471 - val_accuracy: 0.9846\n",
            "CPU times: user 44min 16s, sys: 52.8 s, total: 45min 8s\n",
            "Wall time: 23min 11s\n"
          ],
          "name": "stdout"
        },
        {
          "output_type": "execute_result",
          "data": {
            "text/plain": [
              "<tensorflow.python.keras.callbacks.History at 0x7f51b8a4a358>"
            ]
          },
          "metadata": {
            "tags": []
          },
          "execution_count": 11
        }
      ]
    },
    {
      "cell_type": "code",
      "metadata": {
        "id": "hYcRM-gy34Ie",
        "colab_type": "code",
        "outputId": "b37a5adc-3ec0-4dcc-852c-084f955851dc",
        "colab": {
          "base_uri": "https://localhost:8080/",
          "height": 134
        }
      },
      "source": [
        "label_preds = model.predict(text_train)\n",
        "label_preds"
      ],
      "execution_count": 12,
      "outputs": [
        {
          "output_type": "execute_result",
          "data": {
            "text/plain": [
              "array([[0.9936658 ],\n",
              "       [0.00644249],\n",
              "       [0.00768802],\n",
              "       ...,\n",
              "       [0.00784013],\n",
              "       [0.9936316 ],\n",
              "       [0.00696504]], dtype=float32)"
            ]
          },
          "metadata": {
            "tags": []
          },
          "execution_count": 12
        }
      ]
    },
    {
      "cell_type": "markdown",
      "metadata": {
        "id": "ACf6reAKuFqf",
        "colab_type": "text"
      },
      "source": [
        "Converting the probablities to lables."
      ]
    },
    {
      "cell_type": "code",
      "metadata": {
        "id": "sr8q4V-Tt8WT",
        "colab_type": "code",
        "colab": {
          "base_uri": "https://localhost:8080/",
          "height": 134
        },
        "outputId": "1505db38-e385-44a5-8ef4-28f80eeefbe2"
      },
      "source": [
        "label_preds_classes = np.round(label_preds)\n",
        "label_preds_classes"
      ],
      "execution_count": 13,
      "outputs": [
        {
          "output_type": "execute_result",
          "data": {
            "text/plain": [
              "array([[1.],\n",
              "       [0.],\n",
              "       [0.],\n",
              "       ...,\n",
              "       [0.],\n",
              "       [1.],\n",
              "       [0.]], dtype=float32)"
            ]
          },
          "metadata": {
            "tags": []
          },
          "execution_count": 13
        }
      ]
    },
    {
      "cell_type": "code",
      "metadata": {
        "id": "aVbdX35jbTnH",
        "colab_type": "code",
        "outputId": "08449031-69ca-4d08-cd3f-b9f2cbd652d0",
        "colab": {
          "base_uri": "https://localhost:8080/",
          "height": 168
        }
      },
      "source": [
        "train_metrics = metrics.classification_report(label_train, label_preds_classes, labels=[0, 1], digits=4)\n",
        "print(train_metrics)"
      ],
      "execution_count": 14,
      "outputs": [
        {
          "output_type": "stream",
          "text": [
            "              precision    recall  f1-score   support\n",
            "\n",
            "           0     0.9973    0.9963    0.9968      9627\n",
            "           1     0.9962    0.9973    0.9968      9573\n",
            "\n",
            "    accuracy                         0.9968     19200\n",
            "   macro avg     0.9968    0.9968    0.9968     19200\n",
            "weighted avg     0.9968    0.9968    0.9968     19200\n",
            "\n"
          ],
          "name": "stdout"
        }
      ]
    },
    {
      "cell_type": "code",
      "metadata": {
        "id": "Z89c_qgYbTsN",
        "colab_type": "code",
        "outputId": "c05b4af9-1cf5-4dd2-c788-8177c1c84204",
        "colab": {
          "base_uri": "https://localhost:8080/",
          "height": 168
        }
      },
      "source": [
        "label_preds_classes_test = np.round(model.predict(text_test))\n",
        "test_metrics = metrics.classification_report(label_test, label_preds_classes_test, labels=[0, 1], digits=4)\n",
        "print(test_metrics)"
      ],
      "execution_count": 15,
      "outputs": [
        {
          "output_type": "stream",
          "text": [
            "              precision    recall  f1-score   support\n",
            "\n",
            "           0     0.9889    0.9770    0.9829      4000\n",
            "           1     0.9773    0.9890    0.9831      4000\n",
            "\n",
            "    accuracy                         0.9830      8000\n",
            "   macro avg     0.9831    0.9830    0.9830      8000\n",
            "weighted avg     0.9831    0.9830    0.9830      8000\n",
            "\n"
          ],
          "name": "stdout"
        }
      ]
    },
    {
      "cell_type": "markdown",
      "metadata": {
        "id": "vOghHB9yzCA3",
        "colab_type": "text"
      },
      "source": [
        "As you can see, the macro precision on the test set is `0.9842`."
      ]
    },
    {
      "cell_type": "markdown",
      "metadata": {
        "id": "Ki2S8U8haCHm",
        "colab_type": "text"
      },
      "source": [
        "Saving the model"
      ]
    },
    {
      "cell_type": "code",
      "metadata": {
        "id": "t8cUHQrHLjNg",
        "colab_type": "code",
        "colab": {
          "base_uri": "https://localhost:8080/",
          "height": 50
        },
        "outputId": "dc6a28f8-65dd-4f1d-d0dc-9314f86e04e5"
      },
      "source": [
        "tf.saved_model.save(model, \"cb-use-finetune\")"
      ],
      "execution_count": 37,
      "outputs": [
        {
          "output_type": "stream",
          "text": [
            "INFO:tensorflow:Assets written to: cb-use-finetune/assets\n"
          ],
          "name": "stdout"
        },
        {
          "output_type": "stream",
          "text": [
            "INFO:tensorflow:Assets written to: cb-use-finetune/assets\n"
          ],
          "name": "stderr"
        }
      ]
    },
    {
      "cell_type": "markdown",
      "metadata": {
        "id": "5LJiGVEkaGa0",
        "colab_type": "text"
      },
      "source": [
        "And later on my laptop, I can load and time it using the cells below:"
      ]
    },
    {
      "cell_type": "code",
      "metadata": {
        "id": "M8Qiv7xaOUGQ",
        "colab_type": "code",
        "colab": {}
      },
      "source": [
<<<<<<< HEAD
        "loaded = tf.saved_model.load(\"/Users/hadi/Downloads/fine-tuned-use/\")"
=======
        "loaded = tf.saved_model.load(\"/Users/hadi/Downloads/cb-use-finetune/\")"
>>>>>>> d6fd02e1
      ],
      "execution_count": 0,
      "outputs": []
    },
    {
      "cell_type": "code",
      "metadata": {
        "id": "BX3GlH_PaLGg",
        "colab_type": "code",
        "colab": {}
      },
      "source": [
        "%time loaded(text_test[0:1])"
      ],
      "execution_count": 0,
      "outputs": []
    }
  ]
}<|MERGE_RESOLUTION|>--- conflicted
+++ resolved
@@ -608,11 +608,7 @@
         "colab": {}
       },
       "source": [
-<<<<<<< HEAD
-        "loaded = tf.saved_model.load(\"/Users/hadi/Downloads/fine-tuned-use/\")"
-=======
         "loaded = tf.saved_model.load(\"/Users/hadi/Downloads/cb-use-finetune/\")"
->>>>>>> d6fd02e1
       ],
       "execution_count": 0,
       "outputs": []
